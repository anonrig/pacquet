name: CI

on:
  workflow_dispatch:
  pull_request:
    types: [opened, synchronize]
    paths-ignore:
      - '**/*.md'
  push:
    branches:
      - main
    paths-ignore:
      - '**/*.md'

concurrency:
  group: ${{ github.workflow }}-${{ github.event.pull_request.number || github.sha }}
  cancel-in-progress: ${{ github.ref_name != 'main' }}

jobs:
  test:
    name: Lint and Test
    strategy:
      fail-fast: false
      matrix:
        include:
          - os: windows-latest
          - os: ubuntu-latest
          - os: macos-latest
    runs-on: ${{ matrix.os }}
    steps:
      - uses: actions/checkout@v4

      - name: Install Rust Toolchain
        uses: ./.github/actions/rustup
        with:
          docs: true
          clippy: true
          save-cache: ${{ github.ref_name == 'main' }}

      - name: Clippy
        run: cargo clippy --locked -- -D warnings

      - name: Doc
        env:
          RUSTDOCFLAGS: '-D warnings'
        run: cargo doc

      - name: Install cargo-nextest
        uses: taiki-e/install-action@cargo-nextest

      - run: cargo nextest run

  typos:
    name: Spell Check
    runs-on: ubuntu-latest
    steps:
      - uses: actions/checkout@v4

      - uses: crate-ci/typos@master
        with:
          files: .

  deny:
    name: Cargo Deny
    runs-on: ubuntu-latest
    steps:
      - uses: actions/checkout@v4

      - uses: dorny/paths-filter@v2
        id: filter
        with:
          filters: |
            src:
              - 'Cargo.lock'

      - name: Install cargo-deny
        if: steps.filter.outputs.src == 'true'
        uses: taiki-e/install-action@cargo-deny

      - if: steps.filter.outputs.src == 'true'
        run: cargo deny check

  format:
    name: Format
    runs-on: ubuntu-latest
    steps:
      - uses: actions/checkout@v4

      - name: Install Rust
        uses: ./.github/actions/rustup
        with:
          fmt: true
          restore-cache: false

<<<<<<< HEAD
      - run: cargo fmt --all -- --check

  lint:
    name: Clippy
    runs-on: ubuntu-latest
    steps:
      - uses: actions/checkout@v4

      - name: Install Rust
        uses: ./.github/actions/rustup
        with:
          clippy: true

      - name: Run Clippy
        run: cargo lint -- -D warnings

  doc:
    name: Doc
    runs-on: ubuntu-latest
    steps:
      - uses: actions/checkout@v4

      - name: Install Rust
        uses: ./.github/actions/rustup
        with:
          docs: true

      - name: Run doc
        run: RUSTDOCFLAGS='-D warnings' cargo doc

  test:
    name: Test
    strategy:
      fail-fast: false
      matrix:
        include:
          - os: windows-latest
          - os: ubuntu-latest
          - os: macos-latest
    runs-on: ${{ matrix.os }}
    steps:
      - uses: actions/checkout@v4

      - name: Install Rust Toolchain
        uses: ./.github/actions/rustup

      - name: Install cargo-nextest
        uses: taiki-e/install-action@cargo-nextest

      - run: cargo nextest run
=======
      - run: cargo fmt --all -- --check
>>>>>>> 5200f830
<|MERGE_RESOLUTION|>--- conflicted
+++ resolved
@@ -92,57 +92,4 @@
           fmt: true
           restore-cache: false
 
-<<<<<<< HEAD
-      - run: cargo fmt --all -- --check
-
-  lint:
-    name: Clippy
-    runs-on: ubuntu-latest
-    steps:
-      - uses: actions/checkout@v4
-
-      - name: Install Rust
-        uses: ./.github/actions/rustup
-        with:
-          clippy: true
-
-      - name: Run Clippy
-        run: cargo lint -- -D warnings
-
-  doc:
-    name: Doc
-    runs-on: ubuntu-latest
-    steps:
-      - uses: actions/checkout@v4
-
-      - name: Install Rust
-        uses: ./.github/actions/rustup
-        with:
-          docs: true
-
-      - name: Run doc
-        run: RUSTDOCFLAGS='-D warnings' cargo doc
-
-  test:
-    name: Test
-    strategy:
-      fail-fast: false
-      matrix:
-        include:
-          - os: windows-latest
-          - os: ubuntu-latest
-          - os: macos-latest
-    runs-on: ${{ matrix.os }}
-    steps:
-      - uses: actions/checkout@v4
-
-      - name: Install Rust Toolchain
-        uses: ./.github/actions/rustup
-
-      - name: Install cargo-nextest
-        uses: taiki-e/install-action@cargo-nextest
-
-      - run: cargo nextest run
-=======
-      - run: cargo fmt --all -- --check
->>>>>>> 5200f830
+      - run: cargo fmt --all -- --check