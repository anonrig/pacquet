--- conflicted
+++ resolved
@@ -28,15 +28,11 @@
     group.throughput(Throughput::Bytes(file.len() as u64));
     group.bench_function("download_dependency", |b| {
         b.to_async(&rt).iter(|| async {
-<<<<<<< HEAD
-            let semaphore = Arc::new(Semaphore::new(16));
-            let dir = tempdir().unwrap();
-=======
             // NOTE: the tempdir is being leaked, meaning the cleanup would be postponed until the end of the benchmark
             let dir = tempdir().unwrap().pipe(Box::new).pipe(Box::leak);
             let http_client = Client::new();
+            let semaphore = Arc::new(Semaphore::new(16));
 
->>>>>>> ff3de86e
             let cas_map =
                 download_tarball_to_store(
                     &Default::default(),
