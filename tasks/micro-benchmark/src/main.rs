use std::{fs, path::Path};

use clap::Parser;
use criterion::{Criterion, Throughput};
use mockito::ServerGuard;
use pacquet_store_dir::StoreDir;
use pacquet_tarball::DownloadTarballToStore;
use pipe_trait::Pipe;
use project_root::get_project_root;
use reqwest::Client;
use ssri::Integrity;
use tempfile::tempdir;

#[derive(Debug, Parser)]
struct CliArgs {
    #[clap(long)]
    save_baseline: Option<String>,
}

fn bench_tarball(c: &mut Criterion, server: &mut ServerGuard, fixtures_folder: &Path) {
    let mut group = c.benchmark_group("tarball");
    let file = fs::read(fixtures_folder.join("@fastify+error-3.3.0.tgz")).unwrap();
    server.mock("GET", "/@fastify+error-3.3.0.tgz").with_status(201).with_body(&file).create();

    let rt = tokio::runtime::Builder::new_multi_thread().enable_all().build().unwrap();

    let url = &format!("{0}/@fastify+error-3.3.0.tgz", server.url());
    let package_integrity: Integrity = "sha512-dj7vjIn1Ar8sVXj2yAXiMNCJDmS9MQ9XMlIecX2dIzzhjSHCyKo4DdXjXMs7wKW2kj6yvVRSpuQjOZ3YLrh56w==".parse().expect("parse integrity string");

    group.throughput(Throughput::Bytes(file.len() as u64));
    group.bench_function("download_dependency", |b| {
        b.to_async(&rt).iter(|| async {
            // NOTE: the tempdir is being leaked, meaning the cleanup would be postponed until the end of the benchmark
            let dir = tempdir().unwrap();
            let store_dir =
                dir.path().to_path_buf().pipe(StoreDir::from).pipe(Box::new).pipe(Box::leak);
            let http_client = Client::new();

            let cas_map = DownloadTarballToStore {
<<<<<<< HEAD
                tarball_cache: &Default::default(),
=======
>>>>>>> ac9dbbd7
                http_client: &http_client,
                store_dir,
                package_integrity: &package_integrity,
                package_unpacked_size: Some(16697),
                package_url: url,
            }
<<<<<<< HEAD
            .run()
=======
            .run_without_mem_cache()
>>>>>>> ac9dbbd7
            .await
            .unwrap();
            cas_map.len()
        });
    });

    group.finish();
}

pub fn main() -> Result<(), String> {
    let mut server = mockito::Server::new();
    let CliArgs { save_baseline } = CliArgs::parse();
    let root = get_project_root().unwrap();
    let fixtures_folder = root.join("tasks/micro-benchmark/fixtures");

    let mut criterion = Criterion::default().without_plots();
    if let Some(baseline) = save_baseline {
        criterion = criterion.save_baseline(baseline);
    }

    bench_tarball(&mut criterion, &mut server, &fixtures_folder);

    Ok(())
}<|MERGE_RESOLUTION|>--- conflicted
+++ resolved
@@ -37,21 +37,13 @@
             let http_client = Client::new();
 
             let cas_map = DownloadTarballToStore {
-<<<<<<< HEAD
-                tarball_cache: &Default::default(),
-=======
->>>>>>> ac9dbbd7
                 http_client: &http_client,
                 store_dir,
                 package_integrity: &package_integrity,
                 package_unpacked_size: Some(16697),
                 package_url: url,
             }
-<<<<<<< HEAD
-            .run()
-=======
             .run_without_mem_cache()
->>>>>>> ac9dbbd7
             .await
             .unwrap();
             cas_map.len()
