--- conflicted
+++ resolved
@@ -50,7 +50,6 @@
 junction           = { version = "1.0.0" }
 reqwest            = { version = "0.11", default-features = false, features = ["json", "native-tls-vendored"] }
 node-semver        = { version = "2.1.0" }
-num_cpus           = { version = "1.16.0" }
 pipe-trait         = { version = "0.4.0" }
 portpicker         = { version = "0.1.1" }
 rayon              = { version = "1.8.0" }
@@ -62,11 +61,8 @@
 split-first-char   = { version = "0.0.0" }
 ssri               = { version = "9.0.0" }
 strum              = { version = "0.25.0", features = ["derive"] }
-<<<<<<< HEAD
 swc_malloc         = { version = "0.5.9" }
-=======
 sysinfo            = { version = "0.29.10" }
->>>>>>> c62a631b
 tar                = { version = "0.4.40" }
 text-block-macros  = { version = "0.1.1" }
 tracing            = { version = "0.1.40" }
