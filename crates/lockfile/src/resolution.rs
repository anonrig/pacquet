--- conflicted
+++ resolved
@@ -49,11 +49,7 @@
     pub fn integrity(&self) -> Option<&'_ Integrity> {
         match self {
             LockfileResolution::Tarball(resolution) => resolution.integrity.as_ref(),
-<<<<<<< HEAD
-            LockfileResolution::Registry(resolution) => resolution.integrity.pipe_ref(Some),
-=======
             LockfileResolution::Registry(resolution) => Some(&resolution.integrity),
->>>>>>> ac9dbbd7
             LockfileResolution::Directory(_) | LockfileResolution::Git(_) => None,
         }
     }
