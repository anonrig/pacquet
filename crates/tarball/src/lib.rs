--- conflicted
+++ resolved
@@ -195,10 +195,8 @@
             Other(TarballError),
         }
         let cas_paths = tokio::task::spawn(async move {
-<<<<<<< HEAD
             rayon::scope(|scope| {
-                verify_checksum(&response, package_integrity.clone())
-                    .map_err(TaskError::Checksum)?;
+                package_integrity.check(&response).map_err(TaskError::Checksum)?;
 
                 // TODO: move tarball extraction to its own function
                 // TODO: test it
@@ -267,53 +265,6 @@
                             "Duplication detected. Old entry has been ejected"
                         );
                     }
-=======
-            package_integrity.check(&response).map_err(TaskError::Checksum)?;
-
-            // TODO: move tarball extraction to its own function
-            // TODO: test it
-            // TODO: test the duplication of entries
-
-            let mut archive = decompress_gzip(&response, package_unpacked_size)
-                .map_err(TaskError::Other)?
-                .pipe(Cursor::new)
-                .pipe(Archive::new);
-
-            let entries = archive
-                .entries()
-                .map_err(TarballError::ReadTarballEntries)
-                .map_err(TaskError::Other)?
-                .filter(|entry| !entry.as_ref().unwrap().header().entry_type().is_dir());
-
-            let ((_, Some(capacity)) | (capacity, None)) = entries.size_hint();
-            let mut cas_paths = HashMap::<OsString, PathBuf>::with_capacity(capacity);
-            let mut pkg_files_idx = PackageFilesIndex { files: HashMap::with_capacity(capacity) };
-
-            for entry in entries {
-                let mut entry = entry.unwrap();
-
-                let file_mode = entry.header().mode().expect("get mode"); // TODO: properly propagate this error
-                let file_is_executable = file_mode::is_all_exec(file_mode);
-
-                // Read the contents of the entry
-                let mut buffer = Vec::with_capacity(entry.size() as usize);
-                entry.read_to_end(&mut buffer).unwrap();
-
-                let entry_path = entry.path().unwrap();
-                let cleaned_entry_path =
-                    entry_path.components().skip(1).collect::<PathBuf>().into_os_string();
-                let (file_path, file_hash) = store_dir
-                    .write_cas_file(&buffer, file_is_executable)
-                    .map_err(TarballError::WriteCasFile)?;
-
-                let tarball_index_key = cleaned_entry_path
-                    .to_str()
-                    .expect("entry path must be valid UTF-8") // TODO: propagate this error, provide more information
-                    .to_string(); // TODO: convert cleaned_entry_path to String too.
-
-                if let Some(previous) = cas_paths.insert(cleaned_entry_path, file_path) {
-                    tracing::warn!(?previous, "Duplication detected. Old entry has been ejected");
->>>>>>> c62a631b
                 }
 
                 scope.spawn(move |_| {
