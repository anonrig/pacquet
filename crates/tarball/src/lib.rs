use std::{
    collections::HashMap,
    ffi::OsString,
    io::{Cursor, Read},
    path::PathBuf,
    sync::Arc,
    time::UNIX_EPOCH,
};

use base64::{engine::general_purpose::STANDARD as BASE64_STD, Engine};
use dashmap::DashMap;
use derive_more::{Display, Error, From};
use miette::Diagnostic;
use pacquet_fs::file_mode;
use pacquet_store_dir::{
    PackageFileInfo, PackageFilesIndex, StoreDir, WriteCasFileError, WriteIndexFileError,
};
use pipe_trait::Pipe;
use reqwest::Client;
use ssri::Integrity;
use tar::Archive;
use tokio::sync::{Notify, RwLock};
use tracing::instrument;
use zune_inflate::{errors::InflateDecodeErrors, DeflateDecoder, DeflateOptions};

#[derive(Debug, Display, Error, Diagnostic)]
#[display("Failed to fetch {url}: {error}")]
pub struct NetworkError {
    pub url: String,
    pub error: reqwest::Error,
}

#[derive(Debug, Display, Error, Diagnostic)]
#[display("Failed to verify the integrity of {url}: {error}")]
pub struct VerifyChecksumError {
    pub url: String,
    #[error(source)]
    pub error: ssri::Error,
}

#[derive(Debug, Display, Error, From, Diagnostic)]
#[non_exhaustive]
pub enum TarballError {
    #[diagnostic(code(pacquet_tarball::fetch_tarball))]
    FetchTarball(NetworkError),

    #[from(ignore)]
    #[diagnostic(code(pacquet_tarball::io_error))]
    ReadTarballEntries(std::io::Error),

    #[diagnostic(code(pacquet_tarball::verify_checksum_error))]
    Checksum(VerifyChecksumError),

    #[from(ignore)]
    #[display("Integrity creation failed: {_0}")]
    #[diagnostic(code(pacquet_tarball::integrity_error))]
    Integrity(ssri::Error),

    #[from(ignore)]
    #[display("Failed to decode gzip: {_0}")]
    #[diagnostic(code(pacquet_tarball::decode_gzip))]
    DecodeGzip(InflateDecodeErrors),

    #[from(ignore)]
    #[display("Failed to write cafs: {_0}")]
    #[diagnostic(transparent)]
    WriteCasFile(WriteCasFileError),

    #[from(ignore)]
    #[display("Failed to write tarball index: {_0}")]
    #[diagnostic(transparent)]
    WriteTarballIndexFile(WriteIndexFileError),

    #[from(ignore)]
    #[diagnostic(code(pacquet_tarball::task_join_error))]
    TaskJoin(tokio::task::JoinError),
}

/// Value of the cache.
#[derive(Debug, Clone)]
pub enum CacheValue {
    /// The package is being processed.
    InProgress(Arc<Notify>),
    /// The package is saved.
    Available(Arc<HashMap<OsString, PathBuf>>),
}

/// Internal in-memory cache of tarballs.
///
/// The key of this hashmap is the url of each tarball.
pub type MemCache = DashMap<String, Arc<RwLock<CacheValue>>>;

#[instrument(skip(gz_data), fields(gz_data_len = gz_data.len()))]
fn decompress_gzip(gz_data: &[u8], unpacked_size: Option<usize>) -> Result<Vec<u8>, TarballError> {
    let mut options = DeflateOptions::default().set_confirm_checksum(false);

    if let Some(size) = unpacked_size {
        options = options.set_size_hint(size);
    }

    DeflateDecoder::new_with_options(gz_data, options)
        .decode_gzip()
        .map_err(TarballError::DecodeGzip)
}

/// This subroutine downloads and extracts a tarball to the store directory.
///
/// It returns a CAS map of files in the tarball.
#[must_use]
pub struct DownloadTarballToStore<'a> {
    pub http_client: &'a Client,
    pub store_dir: &'static StoreDir,
    pub package_integrity: &'a Integrity,
    pub package_unpacked_size: Option<usize>,
    pub package_url: &'a str,
}

impl<'a> DownloadTarballToStore<'a> {
    /// Execute the subroutine with an in-memory cache.
    pub async fn run_with_mem_cache(
        self,
        mem_cache: &'a MemCache,
    ) -> Result<Arc<HashMap<OsString, PathBuf>>, TarballError> {
        let &DownloadTarballToStore { package_url, .. } = &self;

        // QUESTION: I see no copying from existing store_dir, is there such mechanism?
        // TODO: If it's not implemented yet, implement it

        if let Some(cache_lock) = mem_cache.get(package_url) {
            let notify = match &*cache_lock.write().await {
                CacheValue::Available(cas_paths) => {
                    return Ok(Arc::clone(cas_paths));
                }
                CacheValue::InProgress(notify) => Arc::clone(notify),
            };

            tracing::info!(target: "pacquet::download", ?package_url, "Wait for cache");
            notify.notified().await;
            if let CacheValue::Available(cas_paths) = &*cache_lock.read().await {
                return Ok(Arc::clone(cas_paths));
            }
            unreachable!("Failed to get or compute tarball data for {package_url:?}");
        } else {
            let notify = Arc::new(Notify::new());
            let cache_lock = notify
                .pipe_ref(Arc::clone)
                .pipe(CacheValue::InProgress)
                .pipe(RwLock::new)
                .pipe(Arc::new);
            if mem_cache.insert(package_url.to_string(), Arc::clone(&cache_lock)).is_some() {
                tracing::warn!(target: "pacquet::download", ?package_url, "Race condition detected when writing to cache");
            }
            let cas_paths = self.run_without_mem_cache().await?.pipe(Arc::new);
            let mut cache_write = cache_lock.write().await;
            *cache_write = CacheValue::Available(Arc::clone(&cas_paths));
            notify.notify_waiters();
            Ok(cas_paths)
        }
    }

    /// Execute the subroutine without an in-memory cache.
    pub async fn run_without_mem_cache(&self) -> Result<HashMap<OsString, PathBuf>, TarballError> {
        let &DownloadTarballToStore {
            http_client,
            store_dir,
            package_integrity,
            package_unpacked_size,
            package_url,
            ..
        } = self;

        tracing::info!(target: "pacquet::download", ?package_url, "New cache");

        let network_error = |error| {
            TarballError::FetchTarball(NetworkError { url: package_url.to_string(), error })
        };
        let response = http_client
            .get(package_url)
            .send()
            .await
            .map_err(network_error)?
            .bytes()
            .await
            .map_err(network_error)?;

        tracing::info!(target: "pacquet::download", ?package_url, "Download completed");

        // TODO: Cloning here is less than desirable, there are 2 possible solutions for this problem:
        // 1. Use an Arc and convert this line to Arc::clone.
        // 2. Replace ssri with base64 and serde magic (which supports Copy).
        let package_integrity = package_integrity.clone();

        #[derive(Debug, From)]
        enum TaskError {
            Checksum(ssri::Error),
            Other(TarballError),
        }
<<<<<<< HEAD
        let cas_paths = tokio::task::spawn_blocking(move || {
            verify_checksum(&response, package_integrity.clone()).map_err(TaskError::Checksum)?;
=======
        let cas_paths = tokio::task::spawn(async move {
            package_integrity.check(&response).map_err(TaskError::Checksum)?;
>>>>>>> c9a454af

            // TODO: move tarball extraction to its own function
            // TODO: test it
            // TODO: test the duplication of entries

            let mut archive = decompress_gzip(&response, package_unpacked_size)
                .map_err(TaskError::Other)?
                .pipe(Cursor::new)
                .pipe(Archive::new);

            let entries = archive
                .entries()
                .map_err(TarballError::ReadTarballEntries)
                .map_err(TaskError::Other)?
                .filter(|entry| !entry.as_ref().unwrap().header().entry_type().is_dir());

            let ((_, Some(capacity)) | (capacity, None)) = entries.size_hint();
            let mut cas_paths = HashMap::<OsString, PathBuf>::with_capacity(capacity);
            let mut pkg_files_idx = PackageFilesIndex { files: HashMap::with_capacity(capacity) };

            for entry in entries {
                let mut entry = entry.unwrap();

                let file_mode = entry.header().mode().expect("get mode"); // TODO: properly propagate this error
                let file_is_executable = file_mode::is_all_exec(file_mode);

                // Read the contents of the entry
                let mut buffer = Vec::with_capacity(entry.size() as usize);
                entry.read_to_end(&mut buffer).unwrap();

                let entry_path = entry.path().unwrap();
                let cleaned_entry_path =
                    entry_path.components().skip(1).collect::<PathBuf>().into_os_string();
                let (file_path, file_hash) = store_dir
                    .write_cas_file(&buffer, file_is_executable)
                    .map_err(TarballError::WriteCasFile)?;

                let tarball_index_key = cleaned_entry_path
                    .to_str()
                    .expect("entry path must be valid UTF-8") // TODO: propagate this error, provide more information
                    .to_string(); // TODO: convert cleaned_entry_path to String too.

                if let Some(previous) = cas_paths.insert(cleaned_entry_path, file_path) {
                    tracing::warn!(?previous, "Duplication detected. Old entry has been ejected");
                }

                let checked_at = UNIX_EPOCH.elapsed().ok().map(|x| x.as_millis());
                let file_size = entry.header().size().ok();
                let file_integrity = format!("sha512-{}", BASE64_STD.encode(file_hash));
                let file_attrs = PackageFileInfo {
                    checked_at,
                    integrity: file_integrity,
                    mode: file_mode,
                    size: file_size,
                };

                if let Some(previous) = pkg_files_idx.files.insert(tarball_index_key, file_attrs) {
                    tracing::warn!(?previous, "Duplication detected. Old entry has been ejected");
                }
            }

            store_dir
                .write_index_file(&package_integrity, &pkg_files_idx)
                .map_err(TarballError::WriteTarballIndexFile)?;

            Ok(cas_paths)
        })
        .await
        .expect("no join error")
        .map_err(|error| match error {
            TaskError::Checksum(error) => {
                TarballError::Checksum(VerifyChecksumError { url: package_url.to_string(), error })
            }
            TaskError::Other(error) => error,
        })?;

        tracing::info!(target: "pacquet::download", ?package_url, "Checksum verified");

        Ok(cas_paths)
    }
}

#[cfg(test)]
mod tests {
    use pipe_trait::Pipe;
    use pretty_assertions::assert_eq;
    use tempfile::{tempdir, TempDir};

    use super::*;

    fn integrity(integrity_str: &str) -> Integrity {
        integrity_str.parse().expect("parse integrity string")
    }

    /// **Problem:**
    /// The tested function requires `'static` paths, leaking would prevent
    /// temporary files from being cleaned up.
    ///
    /// **Solution:**
    /// Create [`TempDir`] as a temporary variable (which can be dropped)
    /// but provide its path as `'static`.
    ///
    /// **Side effect:**
    /// The `'static` path becomes dangling outside the scope of [`TempDir`].
    fn tempdir_with_leaked_path() -> (TempDir, &'static StoreDir) {
        let tempdir = tempdir().unwrap();
        let leaked_path =
            tempdir.path().to_path_buf().pipe(StoreDir::from).pipe(Box::new).pipe(Box::leak);
        (tempdir, leaked_path)
    }

    #[tokio::test]
    #[cfg(not(target_os = "windows"))]
    async fn packages_under_orgs_should_work() {
        let (store_dir, store_path) = tempdir_with_leaked_path();
        let cas_files = DownloadTarballToStore {
            http_client: &Default::default(),
            store_dir: store_path,
            package_integrity: &integrity("sha512-dj7vjIn1Ar8sVXj2yAXiMNCJDmS9MQ9XMlIecX2dIzzhjSHCyKo4DdXjXMs7wKW2kj6yvVRSpuQjOZ3YLrh56w=="),
            package_unpacked_size: Some(16697),
            package_url: "https://registry.npmjs.org/@fastify/error/-/error-3.3.0.tgz"
        }
        .run_without_mem_cache()
        .await
        .unwrap();

        let mut filenames = cas_files.keys().collect::<Vec<_>>();
        filenames.sort();
        assert_eq!(
            filenames,
            vec![
                ".github/dependabot.yml",
                ".github/workflows/ci.yml",
                ".taprc",
                "LICENSE",
                "README.md",
                "benchmarks/create.js",
                "benchmarks/instantiate.js",
                "benchmarks/no-stack.js",
                "benchmarks/toString.js",
                "index.js",
                "package.json",
                "test/index.test.js",
                "types/index.d.ts",
                "types/index.test-d.ts"
            ]
        );

        drop(store_dir);
    }

    #[tokio::test]
    async fn should_throw_error_on_checksum_mismatch() {
        let (store_dir, store_path) = tempdir_with_leaked_path();
        DownloadTarballToStore {
            http_client: &Default::default(),
            store_dir: store_path,
            package_integrity: &integrity("sha512-aaaan1Ar8sVXj2yAXiMNCJDmS9MQ9XMlIecX2dIzzhjSHCyKo4DdXjXMs7wKW2kj6yvVRSpuQjOZ3YLrh56w=="),
            package_unpacked_size: Some(16697),
            package_url: "https://registry.npmjs.org/@fastify/error/-/error-3.3.0.tgz",
        }
        .run_without_mem_cache()
        .await
        .expect_err("checksum mismatch");

        drop(store_dir);
    }
}<|MERGE_RESOLUTION|>--- conflicted
+++ resolved
@@ -195,13 +195,8 @@
             Checksum(ssri::Error),
             Other(TarballError),
         }
-<<<<<<< HEAD
         let cas_paths = tokio::task::spawn_blocking(move || {
-            verify_checksum(&response, package_integrity.clone()).map_err(TaskError::Checksum)?;
-=======
-        let cas_paths = tokio::task::spawn(async move {
             package_integrity.check(&response).map_err(TaskError::Checksum)?;
->>>>>>> c9a454af
 
             // TODO: move tarball extraction to its own function
             // TODO: test it
