--- conflicted
+++ resolved
@@ -1,17 +1,7 @@
-<<<<<<< HEAD
 pub mod io_thread;
 
-use derive_more::{Display, Error};
-use miette::Diagnostic;
-use std::{
-    fs::{self, OpenOptions},
-    io::{self, Write},
-    path::{Path, PathBuf},
-};
-=======
 mod ensure_file;
 mod symlink_dir;
->>>>>>> 41f6b058
 
 pub use ensure_file::*;
 pub use symlink_dir::*;
