--- conflicted
+++ resolved
@@ -1,4 +1,3 @@
-<<<<<<< HEAD
 use derive_more::{Display, Error};
 use miette::Diagnostic;
 use std::{
@@ -19,9 +18,6 @@
         mode & EXEC_MASK == EXEC_MASK
     }
 }
-=======
-use std::{fs::File, io, path::Path};
->>>>>>> a97eb4ba
 
 /// Create a symlink to a directory.
 ///
@@ -33,7 +29,6 @@
     return junction::create(original, link); // junctions instead of symlinks because symlinks may require elevated privileges.
 }
 
-<<<<<<< HEAD
 /// Error type of [`ensure_file`].
 #[derive(Debug, Display, Error, Diagnostic)]
 pub enum EnsureFileError {
@@ -92,16 +87,11 @@
         .write_all(content)
         .map_err(|error| EnsureFileError::WriteFile { file_path: file_path.to_path_buf(), error })
 }
-=======
-/// Executable bit mask for a UNIX file permission
-#[cfg(unix)]
-pub const EXEC_MASK: u32 = 0b001001001; // --x--x--x
->>>>>>> a97eb4ba
 
 /// Set file mode to 777 on POSIX platforms such as Linux or macOS,
 /// or do nothing on Windows.
 #[cfg_attr(windows, allow(unused))]
-pub fn make_file_executable(file: &File) -> io::Result<()> {
+pub fn make_file_executable(file: &std::fs::File) -> io::Result<()> {
     #[cfg(unix)]
     return {
         use std::{
@@ -109,7 +99,7 @@
             os::unix::fs::{MetadataExt, PermissionsExt},
         };
         let mode = file.metadata()?.mode();
-        let mode = mode | EXEC_MASK;
+        let mode = mode | file_mode::EXEC_MASK;
         let permissions = Permissions::from_mode(mode);
         file.set_permissions(permissions)
     };
