--- conflicted
+++ resolved
@@ -26,11 +26,7 @@
 ) -> Result<PackageVersion, PackageManagerError> {
     let package = Package::fetch_from_registry(name, http_client, &config.registry, semaphore).await?;
     let package_version = package.pinned_version(version).unwrap();
-<<<<<<< HEAD
-    internal_fetch(tarball_cache, package_version, config, symlink_path, semaphore).await?;
-=======
-    internal_fetch(tarball_cache, http_client, package_version, config, symlink_path).await?;
->>>>>>> ff3de86e
+    internal_fetch(tarball_cache, http_client, package_version, config, symlink_path, semaphore).await?;
     Ok(package_version.to_owned())
 }
 
@@ -44,13 +40,8 @@
     semaphore: &Semaphore,
 ) -> Result<PackageVersion, PackageManagerError> {
     let package_version =
-<<<<<<< HEAD
         PackageVersion::fetch_from_registry(name, version, http_client, &config.registry, semaphore).await?;
-    internal_fetch(tarball_cache, &package_version, config, symlink_path, semaphore).await?;
-=======
-        PackageVersion::fetch_from_registry(name, version, http_client, &config.registry).await?;
-    internal_fetch(tarball_cache, http_client, &package_version, config, symlink_path).await?;
->>>>>>> ff3de86e
+    internal_fetch(tarball_cache, http_client, &package_version, config, symlink_path, semaphore).await?;
     Ok(package_version.to_owned())
 }
 
