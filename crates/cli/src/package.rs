--- conflicted
+++ resolved
@@ -52,13 +52,8 @@
     // TODO: skip when it already exists in store?
     let cas_paths = download_tarball_to_store(
         tarball_cache,
-<<<<<<< HEAD
         Arc::clone(&config.store_dir),
-        &package_version.dist.integrity,
-=======
-        &config.store_dir,
         package_version.dist.integrity.as_ref().expect("has integrity field"),
->>>>>>> 50022f6d
         package_version.dist.unpacked_size,
         package_version.as_tarball_url(),
     )
